import streamlit as st
import pandas as pd
import plotly.express as px
import plotly.graph_objects as go
from transformers import pipeline, AutoTokenizer, AutoModelForSequenceClassification
from datetime import datetime, timedelta

# Assuming these files exist in the same directory
from export_feature import export_results_button 
# from ensemble_classifier_method import EnsembleSpamClassifier, ModelPerformanceTracker, PredictionResult
# Dummy classes if you don't have the actual files for testing
try:
    from ensemble_classifier_method import EnsembleSpamClassifier, ModelPerformanceTracker, PredictionResult
except ImportError:
    st.warning("`ensemble_classifier_method.py` not found. Using dummy classes. Please provide the actual file for full functionality.")
    class PredictionResult:
        def __init__(self, label, score, spam_probability=None):
            self.label = label
            self.score = score
            self.spam_probability = spam_probability
    class ModelPerformanceTracker:
        def __init__(self):
            self.stats = {}
        def update_performance(self, model_name, correct): pass
        def get_all_stats(self): return {}
        def save_to_file(self, filename): pass
    class EnsembleSpamClassifier:
        def __init__(self, performance_tracker):
            self.performance_tracker = performance_tracker
            self.default_weights = {"DistilBERT": 0.25, "BERT": 0.25, "RoBERTa": 0.25, "ALBERT": 0.25}
            self.model_weights = self.default_weights.copy()
        def update_model_weights(self, weights): self.model_weights.update(weights)
        def get_model_weights(self): return self.model_weights
        def get_ensemble_prediction(self, predictions, method):
            # Dummy implementation for ensemble prediction
            if not predictions:
                return {'label': 'UNKNOWN', 'confidence': 0.0, 'spam_probability': 0.0, 'method': method, 'details': 'No model predictions'}
            
            # Simple majority voting for dummy
            spam_votes = sum(1 for p in predictions.values() if p['label'] == 'SPAM')
            ham_votes = sum(1 for p in predictions.values() if p['label'] == 'HAM')
            
            if spam_votes > ham_votes:
                label = 'SPAM'
                score = sum(p['score'] for p in predictions.values() if p['label'] == 'SPAM') / spam_votes if spam_votes else 0
                spam_prob = score # Simplified
            elif ham_votes > spam_votes:
                label = 'HAM'
                score = sum(p['score'] for p in predictions.values() if p['label'] == 'HAM') / ham_votes if ham_votes else 0
                spam_prob = 1 - score # Simplified
            else: # Tie or no clear majority, default to HAM for safety or SPAM for caution
                label = 'HAM' 
                score = 0.5
                spam_prob = 0.5
            return {'label': label, 'confidence': score, 'spam_probability': spam_prob, 'method': method, 'details': f'Dummy {method} applied'}
        
        def get_all_predictions(self, predictions):
            # Dummy method to return results for all ensemble methods
            dummy_results = {}
            for method_key in ["majority_voting", "weighted_average", "confidence_weighted", "adaptive_threshold", "meta_ensemble"]:
                dummy_results[method_key] = self.get_ensemble_prediction(predictions, method_key)
            return dummy_results
        
# Core Python imports
import time
import re
from datetime import datetime
from pathlib import Path
import numpy as np
from typing import Dict, List, Tuple, Any, Optional
from io import StringIO
import torch
from collections import defaultdict # Added for easier analytics data aggregation

# --- Streamlit Page Configuration ---
st.set_page_config(
    page_title="Spamlyser Pro - Ensemble Edition",
    page_icon="🛡️",
    layout="wide",
    initial_sidebar_state="expanded"
)

# --- Custom CSS for Styling ---
st.markdown("""
<style>
    .main {
        background: linear-gradient(135deg, #0f0f0f 0%, #1a1a1a 100%);
    }
    
    .stApp {
        background: linear-gradient(135deg, #0f0f0f 0%, #1a1a1a 100%);
    }
    
    .metric-container {
        background: linear-gradient(145deg, #1e1e1e, #2a2a2a);
        padding: 20px;
        border-radius: 15px;
        border: 1px solid #333;
        box-shadow: 0 8px 32px rgba(0, 0, 0, 0.3);
        margin: 10px 0;
    }
    
    .prediction-card {
        background: linear-gradient(145deg, #1a1a1a, #2d2d2d);
        padding: 25px;
        border-radius: 20px;
        border: 1px solid #404040;
        box-shadow: 0 12px 40px rgba(0, 0, 0, 0.4);
        text-align: center;
        margin: 20px 0;
    }
    
    .ensemble-card {
        background: linear-gradient(145deg, #1a1a2a, #2d2d3d);
        padding: 20px;
        border-radius: 15px;
        border: 2px solid #6366f1;
        margin: 15px 0;
    }
    
    .spam-alert {
        background: linear-gradient(145deg, #2a1a1a, #3d2626);
        border: 2px solid #ff4444;
        color: #ff6b6b;
    }
    
    .ham-safe {
        background: linear-gradient(145deg, #1a2a1a, #263d26);
        border: 2px solid #44ff44;
        color: #6bff6b;
    }
    
    .analysis-header {
        background: linear-gradient(90deg, #333, #555);
        padding: 15px;
        border-radius: 10px;
        margin: 20px 0;
        border-left: 4px solid #00d4aa;
    }
    
    .feature-card {
        background: rgba(255, 255, 255, 0.05);
        backdrop-filter: blur(10px);
        border: 1px solid rgba(255, 255, 255, 0.1);
        border-radius: 15px;
        padding: 20px;
        margin: 10px 0;
    }
    
    .model-info {
        background: linear-gradient(145deg, #252525, #3a3a3a);
        padding: 15px;
        border-radius: 12px;
        border-left: 4px solid #00d4aa;
        margin: 15px 0;
    }
    
    .ensemble-method {
        background: linear-gradient(145deg, #252545, #3a3a5a);
        padding: 12px;
        border-radius: 10px;
        border-left: 4px solid #6366f1;
        margin: 8px 0;
    }
    
    .method-comparison {
        background: rgba(255, 255, 255, 0.03);
        padding: 15px;
        border-radius: 10px;
        margin: 10px 0;
        border: 1px solid rgba(255, 255, 255, 0.1);
    }
</style>
""", unsafe_allow_html=True)


# --- Load Sample Messages (with fallback) ---
try:
    sample_df = pd.read_csv("sample_data.csv")
except FileNotFoundError:
    st.warning("`sample_data.csv` not found. Creating a dummy DataFrame for sample messages.")
    sample_df = pd.DataFrame({
        'message': [
            "WINNER! You have been selected for a £1000 prize. Call now!",
            "Hi Mom, just letting you know I'm home safe.",
            "Free entry to our exclusive lottery! Text WIN to 87879.",
            "Meeting at 3 PM, don't be late.",
            "Urgent: Your bank account has been compromised. Verify at https://bit.ly/malicious",
            "Hey, how are you doing today?",
            "Congratulations! You've won a new iPhone! Claim your prize here: http://tinyurl.com/prize",
            "Just confirming our appointment for tomorrow at 10 AM.",
            "Your subscription is expiring. Renew now to avoid service interruption."
        ]
    })

# --- Session State Initialization ---
if 'classification_history' not in st.session_state:
    st.session_state.classification_history = []
if 'model_stats' not in st.session_state:
    st.session_state.model_stats = {model: {'spam': 0, 'ham': 0, 'total': 0} for model in ["DistilBERT", "BERT", "RoBERTa", "ALBERT"]}
if 'ensemble_tracker' not in st.session_state:
    st.session_state.ensemble_tracker = ModelPerformanceTracker()
if 'ensemble_classifier' not in st.session_state:
    st.session_state.ensemble_classifier = EnsembleSpamClassifier(performance_tracker=st.session_state.ensemble_tracker)
if 'ensemble_history' not in st.session_state:
    st.session_state.ensemble_history = []
if 'loaded_models' not in st.session_state:
    st.session_state.loaded_models = {model_name: None for model_name in ["DistilBERT", "BERT", "RoBERTa", "ALBERT"]}


# --- Model Configurations ---
MODEL_OPTIONS = {
    "DistilBERT": {
        "id": "mreccentric/distilbert-base-uncased-spamlyser",
        "description": "Lightweight & Fast",
        "icon": "⚡",
        "color": "#ff6b6b"
    },
    "BERT": {
        "id": "mreccentric/bert-base-uncased-spamlyser",
        "description": "Balanced Performance",
        "icon": "🎯",
        "color": "#4ecdc4"
    },
    "RoBERTa": {
        "id": "mreccentric/roberta-base-spamlyser",
        "description": "Robust & Accurate",
        "icon": "🚀",
        "color": "#45b7d1"
    },
    "ALBERT": {
        "id": "mreccentric/albert-base-v2-spamlyser",
        "description": "Parameter Efficient",
        "icon": "🧠",
        "color": "#96ceb4"
    }
}

ENSEMBLE_METHODS = {
    "majority_voting": {
        "name": "Majority Voting",
        "description": "Each model votes, majority wins",
        "icon": "🗳️",
        "color": "#ff6b6b"
    },
    "weighted_average": {
        "name": "Weighted Average",
        "description": "Combines probabilities with model weights",
        "icon": "⚖️",
        "color": "#4ecdc4"
    },
    "confidence_weighted": {
        "name": "Confidence Weighted",
        "description": "Weights votes by model confidence",
        "icon": "🎯",
        "color": "#45b7d1"
    },
    "adaptive_threshold": {
        "name": "Adaptive Threshold",
        "description": "Adjusts threshold based on agreement",
        "icon": "🔧",
        "color": "#96ceb4"
    },
    "meta_ensemble": {
        "name": "Meta Ensemble",
        "description": "Combines all methods, picks best",
        "icon": "🧠",
        "color": "#a855f7"
    }
}

# --- Header ---
st.markdown("""
<div style="text-align: center; padding: 20px 0; background: linear-gradient(90deg, #1a1a1a, #2d2d2d); border-radius: 15px; margin-bottom: 30px; border: 1px solid #404040;">
    <h1 style="color: #00d4aa; font-size: 3rem; margin: 0; text-shadow: 0 0 20px rgba(0, 212, 170, 0.3);">
        🛡️ Spamlyser Pro - Ensemble Edition
    </h1>
    <p style="color: #888; font-size: 1.2rem; margin: 10px 0 0 0;">
        Advanced Multi-Model SMS Threat Detection & Analysis Platform
    </p>
</div>
""", unsafe_allow_html=True)

# --- Sidebar ---
with st.sidebar:

    # --- Dark Mode Toggle ---
    if 'dark_mode' not in st.session_state:
        st.session_state.dark_mode = False
    st.markdown("""
    <div style="text-align: center; padding: 20px; background: linear-gradient(145deg, #1e1e1e, #2a2a2a); border-radius: 15px; margin-bottom: 20px;">
        <h3 style="color: #00d4aa; margin: 0;">Analysis Mode</h3>
    </div>
    """, unsafe_allow_html=True)
    st.session_state.dark_mode = st.checkbox("🌙 Enable Dark Mode", value=st.session_state.dark_mode, help="Toggle dark mode for the app")

    analysis_mode = st.radio(
        "Choose Analysis Mode",
        ["Single Model", "Ensemble Analysis"],
        help="Single Model: Use one model at a time\nEnsemble: Use all models together"
    )

    if analysis_mode == "Single Model":
        selected_model_name = st.selectbox(
            "Choose AI Model",
            list(MODEL_OPTIONS.keys()),
            format_func=lambda x: f"{MODEL_OPTIONS[x]['icon']} {x} - {MODEL_OPTIONS[x]['description']}"
        )
        model_info = MODEL_OPTIONS[selected_model_name]
        st.markdown(f"""
        <div class="model-info">
            <h4 style="color: {model_info['color']}; margin: 0 0 10px 0;">
                {model_info['icon']} {selected_model_name}
            </h4>
            <p style="color: #ccc; margin: 0; font-size: 0.9rem;">
                {model_info['description']}
            </p>
        </div>
        """, unsafe_allow_html=True)
    else: # Ensemble Analysis Mode
        st.markdown("### 🎯 Ensemble Configuration")
        selected_ensemble_method = st.selectbox(
            "Choose Ensemble Method",
            list(ENSEMBLE_METHODS.keys()),
            format_func=lambda x: f"{ENSEMBLE_METHODS[x]['icon']} {ENSEMBLE_METHODS[x]['name']}"
        )
        method_info = ENSEMBLE_METHODS[selected_ensemble_method]
        st.markdown(f"""
        <div class="model-info">
            <h4 style="color: {method_info['color']}; margin: 0 0 10px 0;">
                {method_info['icon']} {method_info['name']}
            </h4>
            <p style="color: #ccc; margin: 0; font-size: 0.9rem;">
                {method_info['description']}
            </p>
        </div>
        """, unsafe_allow_html=True)
        if selected_ensemble_method == "weighted_average":
            st.markdown("#### ⚖️ Model Weights")
            weights = {}
            for model_name in MODEL_OPTIONS.keys():
                default_weight = st.session_state.ensemble_classifier.model_weights.get(model_name, 0.25)
                weights[model_name] = st.slider(
                    f"{MODEL_OPTIONS[model_name]['icon']} {model_name}",
                    0.0, 1.0, default_weight, 0.05
                )
            if st.button("Update Weights"):
                st.session_state.ensemble_classifier.update_model_weights(weights)
                st.success("Weights updated!")
        if selected_ensemble_method == "adaptive_threshold":
            st.markdown("#### 🎛️ Threshold Settings")
            base_threshold = st.slider("Base Threshold", 0.1, 0.9, 0.5, 0.05)

    st.markdown("---")

    # Sidebar Overall Stats
    st.markdown("### 📊 Overall Statistics")
    total_single_predictions = sum(st.session_state.model_stats[model]['total'] for model in MODEL_OPTIONS)
    total_ensemble_predictions = len(st.session_state.ensemble_history)
    total_predictions_overall = total_single_predictions + total_ensemble_predictions

    st.markdown(f"""
    <div class="metric-container">
        <p style="color: #00d4aa; font-size: 1.2rem; margin-bottom: 5px;">Total Predictions</p>
        <h3 style="color: #eee; margin-top: 0;">{total_predictions_overall}</h3>
    </div>
    """, unsafe_allow_html=True)

    overall_spam_count = sum(st.session_state.model_stats[model]['spam'] for model in MODEL_OPTIONS) + \
                         sum(1 for entry in st.session_state.ensemble_history if entry['prediction'] == 'SPAM')
    overall_ham_count = sum(st.session_state.model_stats[model]['ham'] for model in MODEL_OPTIONS) + \
                        sum(1 for entry in st.session_state.ensemble_history if entry['prediction'] == 'HAM')
    col_spam, col_ham = st.columns(2)
    with col_spam:
        st.markdown(f"""
        <div class="metric-container spam-alert" style="padding: 15px;">
            <p style="color: #ff6b6b; font-size: 1rem; margin-bottom: 5px;">Spam Count</p>
            <h4 style="color: #ff6b6b; margin-top: 0;">{overall_spam_count}</h4>
        </div>
        """, unsafe_allow_html=True)
    with col_ham:
        st.markdown(f"""
        <div class="metric-container ham-safe" style="padding: 15px;">
            <p style="color: #6bff6b; font-size: 1rem; margin-bottom: 5px;">Ham Count</p>
            <h4 style="color: #6bff6b; margin-top: 0;">{overall_ham_count}</h4>
        </div>
        """, unsafe_allow_html=True)


# --- Model Loading Helpers ---
@st.cache_resource
def load_tokenizer(model_id):
    try:
        return AutoTokenizer.from_pretrained(model_id)
    except Exception as e:
        st.error(f"❌ Error loading tokenizer for {model_id}: {str(e)}")
        return None


@st.cache_resource
def load_model(model_id):
    try:
        device = torch.device("cuda" if torch.cuda.is_available() else "cpu")
        return AutoModelForSequenceClassification.from_pretrained(model_id).to(device)
    except Exception as e:
        st.error(f"❌ Error loading model {model_id}: {str(e)}")
        return None

@st.cache_resource
def _load_model_cached(model_id):
    try:
        tokenizer = load_tokenizer(model_id)
        model = load_model(model_id)
        if tokenizer is None or model is None:
            return None
        pipe = pipeline(
            "text-classification", 
            model=model, 
            tokenizer=tokenizer,
            device=0 if torch.cuda.is_available() else -1
        )
        return pipe
    except Exception as e:
        st.error(f"❌ Error creating pipeline for {model_id}: {str(e)}")
        return None

def load_model_if_needed(model_name, _progress_callback=None):
    if st.session_state.loaded_models[model_name] is None:
        model_id = MODEL_OPTIONS[model_name]["id"]
        status_container = st.empty()
        def update_status(message):
            if status_container:
                status_container.info(message)
            if _progress_callback:
                _progress_callback(message)
        try:
            update_status(f"Starting to load {model_name}...")
            update_status(f"🔄 Loading tokenizer for {model_name}...")
            update_status(f"🤖 Loading {model_name} model... (This may take a few minutes)")
            model = _load_model_cached(model_id)
            if model is not None:
                update_status(f"✅ Successfully loaded {model_name}")
                st.session_state.loaded_models[model_name] = model
            else:
                update_status(f"❌ Failed to load {model_name}")
                return None
            time.sleep(1)
        except Exception as e:
            update_status(f"❌ Error loading {model_name}: {str(e)}")
            return None
        finally:
            time.sleep(1)
            status_container.empty()
    return st.session_state.loaded_models[model_name]

def get_loaded_models():
    models = {}
    progress_bar = st.progress(0)
    status_text = st.empty()
    total_models = len(MODEL_OPTIONS)
    def update_progress(progress, message=""):
        progress_bar.progress(progress)
        if message:
            status_text.info(message)
    for i, (name, model_info) in enumerate(MODEL_OPTIONS.items()):
        update_progress(
            (i / total_models) * 0.9,
            f"Loading {name} model ({i+1}/{total_models})..."
        )
        models[name] = load_model_if_needed(
            name, 
            _progress_callback=lambda msg: update_progress(
                (i / total_models) * 0.9, 
                f"{name}: {msg}"
            )
        )
    update_progress(1.0, "✅ All models loaded successfully!")
    time.sleep(1)
    progress_bar.empty()
    status_text.empty()
    return models

load_all_models = get_loaded_models

# --- Dynamic CSS for Dark Mode ---
if st.session_state.get('dark_mode', False):
    st.markdown("""
    <style>
        .main, .stApp {
            background: #181f2f;
        }
        .metric-container, .prediction-card, .ensemble-card, .feature-card, .model-info, .ensemble-method, .method-comparison {
            background: #232a3d;
            border-radius: 16px;
            border: 1px solid #324a7c;
            color: #f8fafc;
            box-shadow: 0 2px 12px rgba(44, 62, 80, 0.08);
        }
        .spam-alert {
            background: #2a3350;
            border: 2px solid #ff4444;
            color: #ff6b6b;
        }
        .ham-safe {
            background: #233d2a;
            border: 2px solid #44ff44;
            color: #6bff6b;
        }
        .analysis-header {
            background: #232a3d;
            border-left: 4px solid #324a7c;
            color: #f8fafc;
        }
        /* Input fields and dropdowns */
        .stTextInput>div>input, .stTextArea>div>textarea, .stSelectbox>div>div>div {
            background: #232a3d !important;
            color: #f8fafc !important;
            border: 1px solid #324a7c !important;
        }
        .stTextInput>div>input::placeholder, .stTextArea>div>textarea::placeholder {
            color: #b3c7f7 !important;
        }
        /* Button styling */
        .stButton>button {
            background: #324a7c;
            color: #f8fafc;
            border-radius: 8px;
            border: none;
            box-shadow: 0 2px 8px rgba(44, 62, 80, 0.08);
        }
        .stButton>button:hover {
            background: #415a9c;
            color: #fff;
        }
        /* Label and text color for clarity */
        label, .stMarkdown, .stRadio>div>label, .stSelectbox label, .stTextInput label {
            color: #f8fafc !important;
        }
        /* Scrollbar styling for dark mode */
        ::-webkit-scrollbar {
            width: 8px;
            background: #232a3d;
        }
        ::-webkit-scrollbar-thumb {
            background: #324a7c;
            border-radius: 8px;
        }
    </style>
    """, unsafe_allow_html=True)
else:
    st.markdown("""
    <style>
        .main, .stApp {
            background: #f4f8ff;
        }
        .metric-container, .prediction-card, .ensemble-card, .feature-card, .model-info, .ensemble-method, .method-comparison {
            background: #e3eafc;
            border-radius: 16px;
            border: 1px solid #b3c7f7;
            color: #232a3d;
            box-shadow: 0 2px 12px rgba(44, 62, 80, 0.06);
        }
        .spam-alert {
            background: #ffe3e3;
            border: 2px solid #ff4444;
            color: #ff6b6b;
        }
        .ham-safe {
            background: #e3ffe3;
            border: 2px solid #44ff44;
            color: #6bff6b;
        }
        .analysis-header {
            background: #e3eafc;
            border-left: 4px solid #324a7c;
            color: #232a3d;
        }
        /* Scrollbar styling for light mode */
        ::-webkit-scrollbar {
            width: 8px;
            background: #e3eafc;
        }
        ::-webkit-scrollbar-thumb {
            background: #324a7c;
            border-radius: 8px;
        }
        /* Button styling */
        .stButton>button {
            background: #324a7c;
            color: #e3eafc;
            border-radius: 8px;
            border: none;
            box-shadow: 0 2px 8px rgba(44, 62, 80, 0.08);
        }
        .stButton>button:hover {
            background: #415a9c;
            color: #fff;
        }
    </style>
    """, unsafe_allow_html=True)
    # ...existing code...

# --- Helper Functions ---
def analyse_message_features(message):
    features = {
        'length': len(message),
        'word_count': len(message.split()),
        'uppercase_ratio': sum(1 for c in message if c.isupper()) / len(message) if message else 0,
        'digit_ratio': sum(1 for c in message if c.isdigit()) / len(message) if message else 0,
        'special_chars': len(re.findall(r'[!@#$%^&*(),.?":{}|<>]', message)),
        'urls': len(re.findall(r'http[s]?://(?:[a-zA-Z]|[0-9]|[$-_@.&+]|[!*\\(\\),]|(?:%[0-9a-fA-F][0-9a-fA-F]))+', message)),
        'phone_numbers': len(re.findall(r'\b\d{3}[-.]?\d{3}[-.]?\d{4}\b', message)),
        'exclamation_marks': message.count('!'),
        'question_marks': message.count('?')
    }
    return features
# This creates a comprehensive dashboard using your existing session state data

def render_spamlyser_dashboard():
    """
    Advanced Analytics Dashboard - Add this function to your app.py
    Uses existing session state data: classification_history, ensemble_history, model_stats
    """
    
    st.markdown("---")
    st.markdown("""
    <div style="text-align: center; padding: 25px; background: linear-gradient(135deg, #667eea 0%, #764ba2 100%); border-radius: 20px; margin: 20px 0; border: 2px solid #8b5cf6;">
        <h1 style="color: white; font-size: 2.8rem; margin: 0; text-shadow: 0 0 20px rgba(255, 255, 255, 0.3);">
            📊 Advanced Analytics Dashboard
        </h1>
        <p style="color: rgba(255,255,255,0.9); font-size: 1.2rem; margin: 10px 0 0 0;">
            Real-time Performance Insights & Threat Intelligence
        </p>
    </div>
    """, unsafe_allow_html=True)

    # Dashboard tabs
    # Dashboard tabs
    dashboard_tabs = st.tabs(["🎯 Overview", "🤖 Model Performance", "🧠 Ensemble Analytics", "📊 Detailed Stats", "⚡ Real-time Monitor"])

    with dashboard_tabs[0]:  # Overview Tab
        render_overview_dashboard()
    
    with dashboard_tabs[1]:  # Model Performance Tab
        render_model_performance_dashboard()
    
    with dashboard_tabs[2]:  # Ensemble Analytics Tab
        render_ensemble_dashboard()
    
    with dashboard_tabs[3]:  # Detailed Stats Tab
        render_detailed_stats_dashboard()
    
    with dashboard_tabs[4]:  # Real-time Monitor Tab
        render_realtime_monitor()

def render_overview_dashboard():
    st.markdown("""
<style>
.metric-container {
    background: linear-gradient(145deg, #1e1e1e, #2a2a2a);
    border-radius: 12px;
    padding: 20px;
    text-align: center;
    box-shadow: 0 4px 12px rgba(0,0,0,0.5);

    /* 🔑 Force same size for all cards */
    min-height: 180px;
    max-height: 180px;
    min-width: 200px;
    height: 100%;
    display: flex;
    flex-direction: column;
    justify-content: center;
}
.metric-container h2 {
    margin: 0;
    font-size: 2rem;
}
.metric-container p {
    margin: 6px 0;
    color: #ccc;
}
.metric-container small {
    color: #aaa;
}
</style>
""", unsafe_allow_html=True)
    
    # --- Calculate key metrics ---
    total_single = len(st.session_state.classification_history)
    total_ensemble = len(st.session_state.ensemble_history)
    total_messages = total_single + total_ensemble

    if total_messages == 0:
        st.info("🚀 Start analyzing messages to see dashboard insights!")
        return

    col1, col2, col3, col4, col5 = st.columns(5)

    # --- SPAM ---
    with col1:
        spam_single = sum(1 for item in st.session_state.classification_history if item['prediction'] == 'SPAM')
        spam_ensemble = sum(1 for item in st.session_state.ensemble_history if item['prediction'] == 'SPAM')
        total_spam = spam_single + spam_ensemble
        spam_rate = (total_spam / total_messages * 100) if total_messages > 0 else 0

        st.markdown(f"""
        <div class="metric-container" style="border: 2px solid #ff4444;">
            <h2 style="color: #ff6b6b;">🚨 {total_spam}</h2>
            <p>SPAM Detected</p>
            <small style="color: #ff9999;">{spam_rate:.1f}% detection rate</small>
        </div>
        """, unsafe_allow_html=True)

    # --- HAM ---
    with col2:
        total_ham = total_messages - total_spam
        ham_rate = (total_ham / total_messages * 100) if total_messages > 0 else 0

        st.markdown(f"""
        <div class="metric-container" style="border: 2px solid #44ff44;">
            <h2 style="color: #4ecdc4;">✅ {total_ham}</h2>
            <p>HAM (Safe)</p>
            <small style="color: #99ff99;">{ham_rate:.1f}% legitimate</small>
        </div>
        """, unsafe_allow_html=True)

    # --- Avg Confidence ---
    with col3:
        all_confidences = [item['confidence'] for item in st.session_state.classification_history] + \
                          [item['confidence'] for item in st.session_state.ensemble_history]
        avg_confidence = sum(all_confidences) / len(all_confidences) if all_confidences else 0

        st.markdown(f"""
        <div class="metric-container" style="border: 2px solid #00d4aa;">
            <h2 style="color: #00d4aa;">🎯 {avg_confidence:.1%}</h2>
            <p>Avg Confidence</p>
            <small>Model certainty</small>
        </div>
        """, unsafe_allow_html=True)

    # --- Total Analyzed ---
    with col4:
        st.markdown(f"""
        <div class="metric-container" style="border: 2px solid #a855f7;">
            <h2 style="color: #a855f7;">📱 {total_messages}</h2>
            <p>Total Analyzed</p>
            <small>Messages processed</small>
        </div>
        """, unsafe_allow_html=True)

    # --- Preferred Mode ---
    with col5:
        mode_ratio = (total_ensemble / total_messages * 100) if total_messages > 0 else 0
        preferred_mode = "Ensemble" if total_ensemble > total_single else "Ensemble"

        st.markdown(f"""
        <div class="metric-container" style="border: 2px solid #ffd93d;">
            <h2 style="color: #ffd93d;">🧠 {preferred_mode}</h2>
            <p>Preferred Mode</p>
            <small>{mode_ratio:.0f}% ensemble usage</small>
        </div>
        """, unsafe_allow_html=True)
    # Threat Level Indicator
    st.markdown("### 🛡️ Current Threat Assessment")
    
    # Calculate threat level based on recent activity
    recent_items = (st.session_state.classification_history + st.session_state.ensemble_history)[-20:]
    if recent_items:
        recent_spam_count = sum(1 for item in recent_items if item['prediction'] == 'SPAM')
        recent_spam_ratio = recent_spam_count / len(recent_items)
        
        if recent_spam_ratio > 0.7:
            threat_level = "🔴 CRITICAL"
            threat_color = "#ff4444"
            threat_desc = "High spam activity detected"
        elif recent_spam_ratio > 0.5:
            threat_level = "🟠 HIGH"
            threat_color = "#ff8800"
            threat_desc = "Elevated spam levels"
        elif recent_spam_ratio > 0.3:
            threat_level = "🟡 MODERATE"
            threat_color = "#ffcc00"
            threat_desc = "Moderate spam activity"
        elif recent_spam_ratio > 0.1:
            threat_level = "🟢 LOW"
            threat_color = "#88cc00"
            threat_desc = "Low spam activity"
        else:
            threat_level = "🔵 MINIMAL"
            threat_color = "#4ecdc4"
            threat_desc = "Very low threat level"
        
        threat_col1, threat_col2 = st.columns([2, 3])
        
        with threat_col1:
            st.markdown(f"""
            <div style="background: linear-gradient(145deg, #1a1a1a, #2d2d2d); padding: 25px; border-radius: 15px; border: 3px solid {threat_color}; text-align: center;">
                <h2 style="color: {threat_color}; margin: 0; font-size: 2rem;">{threat_level}</h2>
                <p style="color: #ccc; margin: 10px 0;">{threat_desc}</p>
                <small style="color: #888;">Based on last {len(recent_items)} messages</small>
            </div>
            """, unsafe_allow_html=True)
        
        with threat_col2:
            # Recent activity timeline
            if len(recent_items) >= 5:
                timeline_data = []
                for i, item in enumerate(recent_items[-10:]):  # Last 10 items
                    timeline_data.append({
                        'Index': i+1,
                        'Prediction': 1 if item['prediction'] == 'SPAM' else 0,
                        'Confidence': item['confidence'],
                        'Type': 'SPAM' if item['prediction'] == 'SPAM' else 'HAM'
                    })
                
                fig_timeline = go.Figure()
                
                # Add spam/ham indicators
                spam_data = [item for item in timeline_data if item['Type'] == 'SPAM']
                ham_data = [item for item in timeline_data if item['Type'] == 'HAM']
                
                if spam_data:
                    fig_timeline.add_trace(go.Scatter(
                        x=[item['Index'] for item in spam_data],
                        y=[1 for _ in spam_data],
                        mode='markers',
                        marker=dict(color='#ff6b6b', size=12, symbol='triangle-up'),
                        name='SPAM',
                        text=[f"Confidence: {item['Confidence']:.1%}" for item in spam_data]
                    ))
                
                if ham_data:
                    fig_timeline.add_trace(go.Scatter(
                        x=[item['Index'] for item in ham_data],
                        y=[0 for _ in ham_data],
                        mode='markers',
                        marker=dict(color='#4ecdc4', size=12, symbol='circle'),
                        name='HAM',
                        text=[f"Confidence: {item['Confidence']:.1%}" for item in ham_data]
                    ))
                
                fig_timeline.update_layout(
                    title="Recent Activity Timeline",
                    xaxis_title="Message Sequence",
                    yaxis=dict(tickvals=[0, 1], ticktext=['HAM', 'SPAM']),
                    height=300,
                    paper_bgcolor='rgba(0,0,0,0)',
                    plot_bgcolor='rgba(0,0,0,0)',
                    font=dict(color='white'),
                    showlegend=True
                )
                
                st.plotly_chart(fig_timeline, use_container_width=True)

def render_model_performance_dashboard():
    """Individual model performance analysis"""
    
    if not st.session_state.model_stats or all(stats['total'] == 0 for stats in st.session_state.model_stats.values()):
        st.info("🤖 No single model data available. Try the Single Model analysis mode!")
        return
    
    st.markdown("### 🎯 Individual Model Performance")
    
    # Model comparison charts
    model_names = []
    spam_counts = []
    ham_counts = []
    total_counts = []
    colors = []
    
    for model_name, stats in st.session_state.model_stats.items():
        if stats['total'] > 0:
            model_names.append(model_name)
            spam_counts.append(stats['spam'])
            ham_counts.append(stats['ham'])
            total_counts.append(stats['total'])
            colors.append(MODEL_OPTIONS[model_name]['color'])
    
    if model_names:
        col1, col2 = st.columns(2)
        
        with col1:
            # Stacked bar chart
            fig_models = go.Figure()
            fig_models.add_trace(go.Bar(name='SPAM', x=model_names, y=spam_counts, marker_color='#ff6b6b'))
            fig_models.add_trace(go.Bar(name='HAM', x=model_names, y=ham_counts, marker_color='#4ecdc4'))
            
            fig_models.update_layout(
                title='Model Predictions Breakdown',
                barmode='stack',
                height=400,
                paper_bgcolor='rgba(0,0,0,0)',
                plot_bgcolor='rgba(0,0,0,0)',
                font=dict(color='white')
            )
            st.plotly_chart(fig_models, use_container_width=True)
        
        with col2:
            # Model usage pie chart
            fig_usage = go.Figure(data=[go.Pie(
                labels=[f"{MODEL_OPTIONS[name]['icon']} {name}" for name in model_names],
                values=total_counts,
                marker_colors=colors,
                hole=.3
            )])
            
            fig_usage.update_layout(
                title="Model Usage Distribution",
                height=400,
                paper_bgcolor='rgba(0,0,0,0)',
                font=dict(color='white')
            )
            st.plotly_chart(fig_usage, use_container_width=True)
        
        # Detailed model stats table
        st.markdown("### 📊 Detailed Model Statistics")
        
        model_stats_data = []
        for model_name, stats in st.session_state.model_stats.items():
            if stats['total'] > 0:
                spam_rate = (stats['spam'] / stats['total'] * 100) if stats['total'] > 0 else 0
                model_stats_data.append({
                    'Model': f"{MODEL_OPTIONS[model_name]['icon']} {model_name}",
                    'Total Predictions': stats['total'],
                    'SPAM Detected': stats['spam'],
                    'HAM Detected': stats['ham'],
                    'SPAM Rate': f"{spam_rate:.1f}%",
                    'Description': MODEL_OPTIONS[model_name]['description']
                })
        
        if model_stats_data:
            df_model_stats = pd.DataFrame(model_stats_data)
            st.dataframe(df_model_stats, use_container_width=True)

def render_ensemble_dashboard():
    """Ensemble methods performance analysis"""
    
    if not st.session_state.ensemble_history:
        st.info("🧠 No ensemble data available. Try the Ensemble Analysis mode!")
        return
    
    st.markdown("### 🧠 Ensemble Method Analytics")
    
    # Analyze ensemble history
    method_stats = defaultdict(lambda: {'count': 0, 'spam': 0, 'confidences': []})
    
    for item in st.session_state.ensemble_history:
        method = item['method']
        method_stats[method]['count'] += 1
        method_stats[method]['confidences'].append(item['confidence'])
        if item['prediction'] == 'SPAM':
            method_stats[method]['spam'] += 1
    
    if method_stats:
        col1, col2 = st.columns(2)
        
        with col1:
            # Method usage and performance
            methods = list(method_stats.keys())
            method_counts = [method_stats[method]['count'] for method in methods]
            avg_confidences = [sum(method_stats[method]['confidences'])/len(method_stats[method]['confidences']) for method in methods]
            
            fig_methods = go.Figure()
            
            # Bar chart for usage
            fig_methods.add_trace(go.Bar(
                name='Usage Count',
                x=methods,
                y=method_counts,
                yaxis='y',
                marker_color='#00d4aa',
                opacity=0.7
            ))
            
            # Line chart for average confidence
            fig_methods.add_trace(go.Scatter(
                name='Avg Confidence',
                x=methods,
                y=[conf * max(method_counts) for conf in avg_confidences],  # Scale for visibility
                yaxis='y2',
                mode='lines+markers',
                marker_color='#ff6b6b',
                line=dict(width=3)
            ))
            
            fig_methods.update_layout(
                title='Ensemble Method Performance',
                yaxis=dict(title='Usage Count', side='left'),
                yaxis2=dict(title='Avg Confidence (Scaled)', side='right', overlaying='y'),
                height=400,
                paper_bgcolor='rgba(0,0,0,0)',
                plot_bgcolor='rgba(0,0,0,0)',
                font=dict(color='white')
            )
            
            st.plotly_chart(fig_methods, use_container_width=True)
        
        with col2:
            # Ensemble method comparison table
            ensemble_data = []
            for method, stats in method_stats.items():
                avg_conf = sum(stats['confidences']) / len(stats['confidences'])
                spam_rate = (stats['spam'] / stats['count'] * 100) if stats['count'] > 0 else 0
                
                # Get method info from your ENSEMBLE_METHODS dict
                method_info = ENSEMBLE_METHODS.get(method, {'name': method, 'icon': '🔧'})
                
                ensemble_data.append({
                    'Method': f"{method_info['icon']} {method_info['name'][:15]}",
                    'Uses': stats['count'],
                    'Avg Confidence': f"{avg_conf:.1%}",
                    'SPAM Rate': f"{spam_rate:.1f}%",
                    'Total SPAM': stats['spam']
                })
            
            df_ensemble = pd.DataFrame(ensemble_data)
            st.dataframe(df_ensemble, use_container_width=True)
            
            # Best performing method highlight
            if ensemble_data:
                best_method = max(ensemble_data, key=lambda x: float(x['Avg Confidence'].rstrip('%'))/100)
                st.markdown(f"""
                <div style="background: linear-gradient(145deg, #1a2a3a, #2a3a4a); padding: 15px; border-radius: 10px; border: 2px solid #00d4aa; margin: 15px 0;">
                    <h4 style="color: #00d4aa; margin: 0;">🏆 Top Performer</h4>
                    <p style="color: #ccc; margin: 5px 0;">{best_method['Method']} - {best_method['Avg Confidence']} confidence</p>
                </div>
                """, unsafe_allow_html=True)

def render_detailed_stats_dashboard():
    """Detailed statistical analysis"""
    
    st.markdown("### 📊 Detailed Statistical Analysis")
    
    all_data = st.session_state.classification_history + st.session_state.ensemble_history
    
    if not all_data:
        st.info("📈 No data available for detailed analysis.")
        return
    
    # Confidence distribution analysis
    col1, col2 = st.columns(2)
    
    with col1:
        st.markdown("#### 📈 Confidence Distribution")
        
        confidences = [item['confidence'] for item in all_data]
        
        fig_hist = go.Figure()
        fig_hist.add_trace(go.Histogram(
            x=confidences,
            nbinsx=25,
            marker_color='rgba(0, 212, 170, 0.7)',
            marker_line_color='rgba(0, 212, 170, 1)',
            marker_line_width=1,
            name='Confidence Distribution'
        ))
        
        # Add statistical lines
        mean_conf = np.mean(confidences)
        fig_hist.add_vline(x=mean_conf, line_dash="dash", line_color="red", 
                          annotation_text=f"Mean: {mean_conf:.2f}")
        
        fig_hist.update_layout(
            title="Model Confidence Distribution",
            xaxis_title="Confidence Score",
            yaxis_title="Frequency",
            paper_bgcolor='rgba(0,0,0,0)',
            plot_bgcolor='rgba(0,0,0,0)',
            font=dict(color='white'),
            height=350
        )
        
        st.plotly_chart(fig_hist, use_container_width=True)
    
    with col2:
        st.markdown("#### 🎯 Prediction Accuracy by Confidence")
        
        # Bin predictions by confidence ranges
        confidence_ranges = []
        accuracy_estimates = []
        
        for i in range(0, 100, 10):
            lower = i / 100
            upper = (i + 10) / 100
            range_data = [item for item in all_data if lower <= item['confidence'] < upper]
            
            if range_data:
                confidence_ranges.append(f"{i}-{i+10}%")
                # Mock accuracy calculation based on confidence (higher confidence = higher accuracy)
                accuracy_estimates.append(min(95, 60 + (i * 0.35)))
        
        if confidence_ranges:
            fig_acc = go.Figure()
            fig_acc.add_trace(go.Bar(
                x=confidence_ranges,
                y=accuracy_estimates,
                marker_color='rgba(255, 107, 107, 0.7)',
                name='Estimated Accuracy'
            ))
            
            fig_acc.update_layout(
                title="Accuracy by Confidence Range",
                xaxis_title="Confidence Range",
                yaxis_title="Estimated Accuracy %",
                paper_bgcolor='rgba(0,0,0,0)',
                plot_bgcolor='rgba(0,0,0,0)',
                font=dict(color='white'),
                height=350
            )
            
            st.plotly_chart(fig_acc, use_container_width=True)
    
    # Statistical summary
    st.markdown("#### 📋 Statistical Summary")
    
    summary_col1, summary_col2, summary_col3 = st.columns(3)
    
    with summary_col1:
        confidences = [item['confidence'] for item in all_data]
        st.markdown(f"""
        <div class="feature-card">
            <h4 style="color: #00d4aa;">Confidence Statistics</h4>
            <p><strong>Mean:</strong> {np.mean(confidences):.3f}</p>
            <p><strong>Median:</strong> {np.median(confidences):.3f}</p>
            <p><strong>Std Dev:</strong> {np.std(confidences):.3f}</p>
            <p><strong>Min/Max:</strong> {np.min(confidences):.3f} / {np.max(confidences):.3f}</p>
        </div>
        """, unsafe_allow_html=True)
    
    with summary_col2:
        spam_predictions = [item for item in all_data if item['prediction'] == 'SPAM']
        ham_predictions = [item for item in all_data if item['prediction'] == 'HAM']
        
        st.markdown(f"""
        <div class="feature-card">
            <h4 style="color: #ff6b6b;">Classification Summary</h4>
            <p><strong>Total Messages:</strong> {len(all_data)}</p>
            <p><strong>SPAM Detected:</strong> {len(spam_predictions)}</p>
            <p><strong>HAM (Safe):</strong> {len(ham_predictions)}</p>
            <p><strong>SPAM Rate:</strong> {len(spam_predictions)/len(all_data)*100:.1f}%</p>
        </div>
        """, unsafe_allow_html=True)
    
    with summary_col3:
        if spam_predictions and ham_predictions:
            spam_conf_avg = np.mean([item['confidence'] for item in spam_predictions])
            ham_conf_avg = np.mean([item['confidence'] for item in ham_predictions])
        else:
            spam_conf_avg = 0
            ham_conf_avg = 0
            
        st.markdown(f"""
        <div class="feature-card">
            <h4 style="color: #4ecdc4;">Confidence by Type</h4>
            <p><strong>SPAM Avg Conf:</strong> {spam_conf_avg:.3f}</p>
            <p><strong>HAM Avg Conf:</strong> {ham_conf_avg:.3f}</p>
            <p><strong>Confidence Gap:</strong> {abs(spam_conf_avg - ham_conf_avg):.3f}</p>
            <p><strong>Higher Conf:</strong> {"SPAM" if spam_conf_avg > ham_conf_avg else "HAM"}</p>
        </div>
        """, unsafe_allow_html=True)

def render_realtime_monitor():
    """Real-time monitoring dashboard"""
    
    st.markdown("### ⚡ Real-time System Monitor")
    
    # System status indicators
    status_col1, status_col2, status_col3, status_col4 = st.columns(4)
    
    with status_col1:
        # Model loading status
        loaded_models = sum(1 for model in st.session_state.loaded_models.values() if model is not None)
        total_models = len(st.session_state.loaded_models)
        
        status_color = "#4ecdc4" if loaded_models == total_models else "#ff8800"
        st.markdown(f"""
        <div class="metric-container" style="border: 2px solid {status_color};">
            <h3 style="color: {status_color};">🤖 Models</h3>
            <h2 style="color: {status_color}; margin: 5px 0;">{loaded_models}/{total_models}</h2>
            <small style="color: #888;">Loaded & Ready</small>
        </div>
        """, unsafe_allow_html=True)
    
    with status_col2:
        # Ensemble system status
        ensemble_status = "ACTIVE" if st.session_state.ensemble_classifier else "INACTIVE"
        status_color = "#4ecdc4" if ensemble_status == "ACTIVE" else "#ff6b6b"
        
        st.markdown(f"""
        <div class="metric-container" style="border: 2px solid {status_color};">
            <h3 style="color: {status_color};">🧠 Ensemble</h3>
            <h2 style="color: {status_color}; margin: 5px 0;">{ensemble_status}</h2>
            <small style="color: #888;">System Status</small>
        </div>
        """, unsafe_allow_html=True)
    
    with status_col3:
        # Performance tracker status
        tracker_active = st.session_state.ensemble_tracker is not None
        status_color = "#4ecdc4" if tracker_active else "#ff6b6b"
        
        st.markdown(f"""
        <div class="metric-container" style="border: 2px solid {status_color};">
            <h3 style="color: {status_color};">📊 Tracker</h3>
            <h2 style="color: {status_color}; margin: 5px 0;">{"ON" if tracker_active else "OFF"}</h2>
            <small style="color: #888;">Performance Monitor</small>
        </div>
        """, unsafe_allow_html=True)
    
    with status_col4:
        # Memory usage (mock)
        memory_usage = 67  # Mock percentage
        status_color = "#4ecdc4" if memory_usage < 80 else "#ff8800" if memory_usage < 90 else "#ff6b6b"
        
        st.markdown(f"""
        <div class="metric-container" style="border: 2px solid {status_color};">
            <h3 style="color: {status_color};">💾 Memory</h3>
            <h2 style="color: {status_color}; margin: 5px 0;">{memory_usage}%</h2>
            <small style="color: #888;">System Usage</small>
        </div>
        """, unsafe_allow_html=True)
    
    # Real-time controls
    st.markdown("#### ⚙️ Real-time Controls")
    
    control_col1, control_col2, control_col3 = st.columns(3)
    
    with control_col1:
        auto_refresh = st.checkbox("🔄 Auto-refresh Dashboard", key="dashboard_auto_refresh")
        if auto_refresh:
            refresh_interval = st.slider("Refresh Interval (seconds)", 5, 60, 10)
    
    with control_col2:
        if st.button("🧹 Clear All History", type="secondary"):
            if st.button("⚠️ Confirm Clear", type="primary"):
                st.session_state.classification_history = []
                st.session_state.ensemble_history = []
                st.session_state.model_stats = {model: {'spam': 0, 'ham': 0, 'total': 0} for model in MODEL_OPTIONS.keys()}
                st.success("✅ History cleared!")
                time.sleep(1)
                st.rerun()
    
    with control_col3:
        if st.button("💾 Export Dashboard Data"):
            # Create comprehensive export
            dashboard_data = {
                'classification_history': st.session_state.classification_history,
                'ensemble_history': st.session_state.ensemble_history,
                'model_stats': st.session_state.model_stats,
                'export_timestamp': datetime.now().isoformat(),
                'total_messages': len(st.session_state.classification_history) + len(st.session_state.ensemble_history)
            }
            
            json_data = st.json.dumps(dashboard_data, indent=2, default=str)
            
            st.download_button(
                label="📥 Download Dashboard Data (JSON)",
                data=json_data,
                file_name=f"spamlyser_dashboard_data_{datetime.now().strftime('%Y%m%d_%H%M%S')}.json",
                mime="application/json"
            )

# Add this to your main app.py file after your existing analysis section:

# --- ADD THE DASHBOARD SECTION ---
if st.sidebar.button("📊 Open Dashboard", key="open_dashboard", help="Open the advanced analytics dashboard"):
    st.session_state.show_dashboard = True

if st.session_state.get('show_dashboard', False):
    render_spamlyser_dashboard()
    
    if st.button("❌ Close Dashboard", key="close_dashboard"):
        st.session_state.show_dashboard = False
        st.rerun()  # Rerun to reset the state

def get_risk_indicators(message, prediction):
    indicators = []
    spam_keywords = ['free', 'win', 'winner', 'congratulations', 'urgent', 'limited', 'offer', 'click', 'call now']
    found_keywords = [word for word in spam_keywords if word.lower() in message.lower()]
    if found_keywords:
        indicators.append(f"⚠️ Spam keywords detected: {', '.join(found_keywords)}")
    if len(message) > 0:
        uppercase_ratio = sum(1 for c in message if c.isupper()) / len(message)
        if uppercase_ratio > 0.3:
            indicators.append("🔴 Excessive uppercase usage")
    if message.count('!') > 2:
        indicators.append("❗ Multiple exclamation marks")
    if re.search(r'\b\d{3}[-.]?\d{3}[-.]?\d{4}\b', message):
        indicators.append("📞 Phone number detected")
    if re.search(r'http[s]?://', message):
        indicators.append("🔗 URL detected")
    return indicators

def get_ensemble_predictions(message, models):
    predictions = {}
    for model_name, model in models.items():
        if model:
            try:
                result = model(message)[0]
                predictions[model_name] = {
                    'label': result['label'].upper(),
                    'score': result['score']
                }
            except Exception as e:
                st.warning(f"Error with {model_name}: {str(e)}")
                continue
    return predictions

# --- Main Interface ---
col1, col2 = st.columns([2, 1])

with col1:
    st.markdown(f"""
    <div class="analysis-header">
        <h3 style="color: #00d4aa; margin: 0;">🔍 {analysis_mode} Analysis</h3>
    </div>
    """, unsafe_allow_html=True)

    # Message input with sample selector
    sample_messages = [""] + sample_df["message"].tolist()
    selected_message = st.selectbox("Choose a sample message (or type your own below): ", sample_messages, key="sample_selector")

    # Set initial value of text_area based on sample_selector or previous user input
    user_sms_initial_value = selected_message if selected_message else st.session_state.get('user_sms_input_value', "")
    user_sms = st.text_area(
        "Enter SMS message to analyse",
        value=user_sms_initial_value,
        height=120,
        placeholder="Type or paste your SMS message here...",
        help="Enter the SMS message you want to classify as spam or ham (legitimate)"
    )
    # Store current text_area value in session state for persistence
    st.session_state.user_sms_input_value = user_sms
    
    # Analysis controls
    col_a, col_b, col_c = st.columns([1, 1, 2])
    with col_a:
        analyse_btn = st.button("🔍 Analyse Message", type="primary", use_container_width=True)
    with col_b:
        clear_btn = st.button("🗑️ Clear", use_container_width=True)
    if clear_btn:
        # Clear text area content
        st.session_state.user_sms_input_value=""
        
        if "sample_selector" in st.session_state:
            st.session_state.pop("sample_selector")
        

        st.rerun() # Rerun to update the UI with cleared values



if analyse_btn and user_sms.strip():
    if analysis_mode == "Single Model":
        from smart_preprocess import preprocess_message
        preprocessed = preprocess_message(user_sms)
        cleaned_sms = preprocessed["cleaned"]
        suspicious_features = preprocessed["suspicious"]
        classifier = load_model_if_needed(selected_model_name)
        if classifier is not None:
            with st.spinner(f"🤖 Analyzing with {selected_model_name}..."):
                time.sleep(0.5)
                result = classifier(cleaned_sms)[0]
                label = result['label'].upper()
                confidence = result['score']
                st.session_state.model_stats[selected_model_name][label.lower()] += 1
                st.session_state.model_stats[selected_model_name]['total'] += 1
                st.session_state.classification_history.append({
                    'timestamp': datetime.now(),
                    'message': user_sms[:100] + "..." if len(user_sms) > 100 else user_sms, # Increased snippet length
                    'prediction': label,
                    'confidence': confidence,
                    'model': selected_model_name,
                    'preprocessed': cleaned_sms,
                    'suspicious_features': suspicious_features
                })
                features = analyse_message_features(cleaned_sms)
                risk_indicators = get_risk_indicators(cleaned_sms, label)
                st.markdown("### 🎯 Classification Results")
                card_class = "spam-alert" if label == "SPAM" else "ham-safe"
                icon = "🚨" if label == "SPAM" else "✅"
                st.markdown(f"""
                <div class="prediction-card {card_class}">
                    <h2 style="margin: 0 0 15px 0;">{icon} {label}</h2>
                    <h3 style="margin: 0;">Confidence: {confidence:.2%}</h3>
                    <p style="margin: 15px 0 0 0; opacity: 0.8;">
                        Model: {selected_model_name} | Analysed: {datetime.now().strftime('%H:%M:%S')}
                    </p>
                </div>
                """, unsafe_allow_html=True)
    else: # Ensemble Analysis
        with st.spinner("🤖 Loading all models for ensemble analysis..."):
            models = {}
            for model_name in MODEL_OPTIONS:
                models[model_name] = load_model_if_needed(model_name)
        if any(models.values()):
            with st.spinner("🔍 Running ensemble analysis..."):
                predictions = get_ensemble_predictions(user_sms, models)
                if predictions:
                    ensemble_result = st.session_state.ensemble_classifier.get_ensemble_prediction(
                        predictions, selected_ensemble_method
                    )
                    st.session_state.ensemble_history.append({
                        'timestamp': datetime.now(),
                        'message': user_sms[:100] + "..." if len(user_sms) > 100 else user_sms, # Increased snippet length
                        'prediction': ensemble_result['label'],
                        'confidence': ensemble_result['confidence'],
                        'method': selected_ensemble_method,
                        'spam_probability': ensemble_result['spam_probability']
                    })
                    features = analyse_message_features(user_sms)
                    risk_indicators = get_risk_indicators(user_sms, ensemble_result['label'])
                    st.markdown("### 🎯 Ensemble Classification Results")
                    card_class = "spam-alert" if ensemble_result['label'] == "SPAM" else "ham-safe"
                    icon = "🚨" if ensemble_result['label'] == "SPAM" else "✅"
                    st.markdown(f"""
                    <div class="prediction-card {card_class} ensemble-card">
                        <h2 style="margin: 0 0 15px 0;">{icon} {ensemble_result['label']}</h2>
                        <h3 style="margin: 0;">Confidence: {ensemble_result['confidence']:.2%}</h3>
                        <h4 style="margin: 10px 0;">Spam Probability: {ensemble_result['spam_probability']:.2%}</h4>
                        <p style="margin: 15px 0 0 0; opacity: 0.8;">
                            Method: {ENSEMBLE_METHODS[selected_ensemble_method]['name']} | 
                            Analysed: {datetime.now().strftime('%H:%M:%S')}
                        </p>
                    </div>
                    """, unsafe_allow_html=True)
                    st.markdown("#### 🤖 Individual Model Predictions")
                    cols = st.columns(len(predictions))
                    for i, (model_name, pred) in enumerate(predictions.items()):
                        # Save individual model prediction to a global tracking list
                        if 'model_vote_history' not in st.session_state:
                            st.session_state.model_vote_history = []

                        st.session_state.model_vote_history.append({
                            'model': model_name,
                            'label': pred['label'],
                            'confidence': pred['score'],
                            'message': user_sms,
                            'timestamp': datetime.now()
                        })

                        with cols[i]:
                            color = "#ff6b6b" if pred['label'] == "SPAM" else "#4ecdc4"
                            st.markdown(f"""
                            <div class="method-comparison">
                                <h5 style="color: {MODEL_OPTIONS[model_name]['color']}; margin: 0;">
                                    {MODEL_OPTIONS[model_name]['icon']} {model_name}
                                </h5>
                                <p style="color: {color}; margin: 5px 0; font-weight: bold;">
                                    {pred['label']}
                                </p>
                                <p style="margin: 0; font-size: 0.9rem;">
                                    {pred['score']:.2%}
                                </p>
                            </div>
                            """, unsafe_allow_html=True)
                    st.markdown("#### 📊 Ensemble Method Details")
                    st.markdown(f"**Method:** {ensemble_result['method']}")
                    st.markdown(f"**Details:** {ensemble_result['details']}")
                    if 'model_contributions' in ensemble_result:
                        st.markdown("##### Model Contributions:")
                        for contrib in ensemble_result['model_contributions']:
                            st.write(f"- {contrib['model']}: Weight {contrib['weight']:.3f}, "
                                   f"Contribution: {contrib['contribution']:.3f}")
                    if st.checkbox("🔍 Show All Ensemble Methods Comparison"):
                        st.markdown("#### 🎯 All Methods Comparison")
                        all_results = st.session_state.ensemble_classifier.get_all_predictions(predictions)
                        comparison_data = []
                        for method_key, result in all_results.items():
                            comparison_data.append({
                                'Method': ENSEMBLE_METHODS[method_key]['name'],
                                'Icon': ENSEMBLE_METHODS[method_key]['icon'],
                                'Prediction': result['label'],
                                'Confidence': f"{result['confidence']:.2%}",
                                'Spam Prob': f"{result['spam_probability']:.2%}"
                            })
                        df_comparison = pd.DataFrame(comparison_data)
                        st.dataframe(df_comparison, use_container_width=True)
                else:
                    st.warning("No predictions could be generated from the ensemble models for this message.")
        else:
            st.error("No ensemble models were loaded successfully. Cannot perform ensemble analysis.")
    if 'features' in locals(): # Only show features if analysis was successful
        col_detail1, col_detail2 = st.columns(2)
        with col_detail1:
            st.markdown("#### 📋 Message Features")
            st.markdown(f"""
            <div class="feature-card">
                <strong>Length:</strong> {features['length']} characters<br>
                <strong>Words:</strong> {features['word_count']}<br>
                <strong>Uppercase:</strong> {features['uppercase_ratio']:.1%}<br>
                <strong>Numbers:</strong> {features['digit_ratio']:.1%}<br>
                <strong>Special chars:</strong> {features['special_chars']}
            </div>
            """, unsafe_allow_html=True)
        with col_detail2:
            st.markdown("#### ⚠️ Risk Indicators")
            if risk_indicators:
                for indicator in risk_indicators:
                    st.markdown(f"- {indicator}")
            else:
                st.markdown("✅ No significant risk indicators detected")

with col2:
    st.markdown("""
    <div class="analysis-header">
        <h3 style="color: #00d4aa; margin: 0;">📈 Analytics</h3>
    </div>
    """, unsafe_allow_html=True)

    # Analytics Section - Visuals
    
    if analysis_mode == "Single Model":
        st.markdown("#### 📊 Single Model Performance")
        
        # Check if there's any data for any model
        if any(st.session_state.model_stats[model]['total'] > 0 for model in MODEL_OPTIONS):
            # Pie Chart for Spam/Ham Distribution of the SELECTED model
            current_model_stats = st.session_state.model_stats[selected_model_name]
            if current_model_stats['total'] > 0:
                data_selected_model = pd.DataFrame({
                    'Label': ['SPAM', 'HAM'],
                    'Count': [current_model_stats['spam'], current_model_stats['ham']]
                })
                fig_pie_single = px.pie(
                    data_selected_model, 
                    values='Count', 
                    names='Label', 
                    title=f'Spam/Ham Distribution for {selected_model_name}',
                    color_discrete_map={'SPAM': '#ff6b6b', 'HAM': '#4ecdc4'}
                )
                fig_pie_single.update_layout(
                    paper_bgcolor='rgba(0,0,0,0)',
                    plot_bgcolor='rgba(0,0,0,0)',
                    font=dict(color='white'),
                    height=300,
                    margin=dict(t=50, b=0, l=0, r=0) # Adjust margins
                )
                st.plotly_chart(fig_pie_single, use_container_width=True)
            else:
                st.info(f"No prediction data for {selected_model_name} yet.")

            # Confidence over time for the SELECTED model
            df_single_history = pd.DataFrame(st.session_state.classification_history)
            df_selected_model_history = df_single_history[df_single_history['model'] == selected_model_name].copy()
            if not df_selected_model_history.empty:
                df_selected_model_history['time_index'] = range(len(df_selected_model_history)) # Use index for X-axis
                fig_conf_single = px.line(
                    df_selected_model_history, 
                    x='time_index', 
                    y='confidence', 
                    title=f'Confidence Over Time ({selected_model_name})',
                    color_discrete_sequence=['#00d4aa']
                )
                fig_conf_single.update_layout(
                    xaxis_title="Prediction #",
                    yaxis_title="Confidence",
                    paper_bgcolor='rgba(0,0,0,0)',
                    plot_bgcolor='rgba(0,0,0,0)',
                    font=dict(color='white'),
                    height=250,
                    margin=dict(t=50, b=0, l=0, r=0)
                )
                st.plotly_chart(fig_conf_single, use_container_width=True)
            else:
                st.info(f"No confidence trend history for {selected_model_name} yet.")

            # Overall Model Usage (Bar chart)
            model_usage_data = []
            for model, stats in st.session_state.model_stats.items():
                model_usage_data.append({'Model': model, 'Total Predictions': stats['total']})
            df_model_usage = pd.DataFrame(model_usage_data)

            if not df_model_usage.empty and df_model_usage['Total Predictions'].sum() > 0:
                fig_model_usage = px.bar(
                    df_model_usage,
                    x='Model',
                    y='Total Predictions',
                    title='Total Predictions per Model (All Time)',
                    color='Model',
                    color_discrete_map={name: info['color'] for name, info in MODEL_OPTIONS.items()}
                )
                fig_model_usage.update_layout(
                    paper_bgcolor='rgba(0,0,0,0)',
                    plot_bgcolor='rgba(0,0,0,0)',
                    font=dict(color='white'),
                    height=300,
                    margin=dict(t=50, b=0, l=0, r=0)
                )
                st.plotly_chart(fig_model_usage, use_container_width=True)
            else:
                st.info("No overall model usage data yet.")
        else:
            st.info("Run an analysis in 'Single Model' mode to see analytics.")

    else: # Ensemble Analysis
        st.markdown("#### 📊 Ensemble Performance")
        if st.session_state.ensemble_history:
            df_ensemble_history = pd.DataFrame(st.session_state.ensemble_history)

            # Pie Chart for Spam/Ham Distribution (Ensemble)

            st.markdown("#### 🧠 Ensemble Spam/Ham Distribution")

            # Display vote pie chart
            if 'model_vote_history' in st.session_state and st.session_state.model_vote_history:
                df_votes = pd.DataFrame(st.session_state.model_vote_history)

                vote_counts = df_votes['label'].value_counts().to_dict()
                vote_counts_fixed = {
                    'SPAM': vote_counts.get('SPAM', 0),
                    'HAM': vote_counts.get('HAM', 0)
                }

                df_vote_chart = pd.DataFrame(list(vote_counts_fixed.items()), columns=['Label', 'Count'])

                fig_model_votes = px.pie(
                    df_vote_chart,
                    values='Count',
                    names='Label',
                    title='Individual Model Votes Distribution',
                    color_discrete_map={'SPAM': '#ff6b6b', 'HAM': '#4ecdc4'}
                )

                fig_model_votes.update_layout(
                    paper_bgcolor='rgba(0,0,0,0)',
                    plot_bgcolor='rgba(0,0,0,0)',
                    font=dict(color='white'),
                    height=300,
                    margin=dict(t=50, b=0, l=0, r=0)
                )

                st.plotly_chart(fig_model_votes, use_container_width=True)
            else:
                st.info("No individual model votes recorded yet. Run some ensemble predictions first.")

            # Confidence over time (Ensemble)
            fig_conf_ensemble = px.line(
                df_ensemble_history, 
                x=df_ensemble_history.index, # Use index for chronological order
                y='confidence', 
                title='Ensemble Confidence Over Time',
                color_discrete_sequence=['#a855f7']
            )
            fig_conf_ensemble.update_layout(
                xaxis_title="Prediction #",
                yaxis_title="Confidence",
                paper_bgcolor='rgba(0,0,0,0)',
                plot_bgcolor='rgba(0,0,0,0)',
                font=dict(color='white'),
                height=250,
                margin=dict(t=50, b=0, l=0, r=0)
            )
            st.plotly_chart(fig_conf_ensemble, use_container_width=True)

            # Ensemble Method Usage (Bar chart)
            method_usage_data = df_ensemble_history['method'].value_counts().reset_index()
            method_usage_data.columns = ['Method Key', 'Count']
            # Map method keys to display names
            method_usage_data['Method'] = method_usage_data['Method Key'].apply(lambda x: ENSEMBLE_METHODS.get(x, {}).get('name', x))
            
            fig_method_usage = px.bar(
                method_usage_data,
                x='Method',
                y='Count',
                title='Ensemble Method Usage',
                color='Method',
                color_discrete_map={info['name']: info['color'] for name, info in ENSEMBLE_METHODS.items()}
            )
            fig_method_usage.update_layout(
                paper_bgcolor='rgba(0,0,0,0)',
                plot_bgcolor='rgba(0,0,0,0)',
                font=dict(color='white'),
                height=300,
                margin=dict(t=50, b=0, l=0, r=0)
            )
            st.plotly_chart(fig_method_usage, use_container_width=True)

        else:
            st.info("No ensemble prediction history yet. Run an analysis to see stats.")


# --- Bulk CSV Classification Section (Drag & Drop) ---
st.subheader("📂 Drag & Drop CSV for Bulk Classification")

uploaded_csv = st.file_uploader(
    "Upload a CSV file with a 'message' column:",
    type=["csv"],
    accept_multiple_files=False
)

def classify_csv(file, ensemble_mode, selected_models_for_bulk, selected_ensemble_method_for_bulk, batch_size=100):
    try:
        df = pd.read_csv(file)
        if 'message' not in df.columns:
            st.error("CSV file must contain a 'message' column.")
            return None

        total_messages = len(df)
        results = []

        # ✅ Load models only once
        if ensemble_mode:
            models_to_use = load_all_models()
        else:
            models_to_use = {selected_models_for_bulk: load_model_if_needed(selected_models_for_bulk)}

        if not any(models_to_use.values()):
            st.error("No models loaded for classification. Please check model loading status.")
            return None

        # ✅ Progress + ETA text
        progress_bar = st.progress(0)
        status_text = st.empty()

        start_time = time.time()

        # Process in batches
        for start in range(0, total_messages, batch_size):
            end = min(start + batch_size, total_messages)
            batch_messages = df['message'][start:end].astype(str).tolist()

            try:
                if ensemble_mode:
                    # batch predictions from multiple models
                    batch_results = []
                    for msg in batch_messages:
                        predictions = get_ensemble_predictions(msg, models_to_use)
                        if predictions:
                            ensemble_result = st.session_state.ensemble_classifier.get_ensemble_prediction(
                                predictions, selected_ensemble_method_for_bulk
                            )
                            batch_results.append({
                                'message': msg,
                                'prediction': ensemble_result['label'],
                                'confidence': ensemble_result['confidence'],
                                'spam_probability': ensemble_result['spam_probability']
                            })
                        else:
                            batch_results.append({'message': msg, 'prediction': 'ERROR', 'confidence': 0.0, 'spam_probability': 0.0})
                else:
                    classifier = models_to_use.get(selected_models_for_bulk)
                    if classifier:
                        preds = classifier(batch_messages)  # 🚀 batch inference
                        batch_results = [
                            {'message': msg, 'prediction': p['label'].upper(), 'confidence': p['score']}
                            for msg, p in zip(batch_messages, preds)
                        ]
                    else:
                        batch_results = [{'message': msg, 'prediction': 'ERROR', 'confidence': 0.0} for msg in batch_messages]

                results.extend(batch_results)

            except Exception as batch_err:
                results.extend([{'message': msg, 'prediction': 'ERROR', 'confidence': 0.0} for msg in batch_messages])

            # ✅ Progress update with ETA
            processed = end
            elapsed = time.time() - start_time
            rate = processed / elapsed
            remaining = total_messages - processed
            eta = remaining / rate if rate > 0 else 0

            progress_bar.progress(processed / total_messages)
            status_text.text(
                f"Processing message {processed}/{total_messages} - ETA: {int(eta//60)}m {int(eta%60)}s"
            )

        progress_bar.empty()
        status_text.text("✅ Classification complete!")

        return pd.DataFrame(results)

    except Exception as e:
        st.error(f"Error processing CSV: {str(e)}")
        return None


ensemble_mode_bulk = analysis_mode == "Ensemble Analysis" 
if ensemble_mode_bulk:
    selected_models_for_bulk = list(MODEL_OPTIONS.keys())
    # Ensure selected_ensemble_method is defined if in ensemble mode, fallback to majority_voting
    selected_ensemble_method_for_bulk = selected_ensemble_method if 'selected_ensemble_method' in locals() else 'majority_voting'
else:
    selected_models_for_bulk = selected_model_name
    selected_ensemble_method_for_bulk = None # Not applicable for single model

if uploaded_csv is not None:
    st.info("Initiating bulk classification. This might take a while for large files, depending on model loading status.")
    with st.spinner("Classifying messages..."):
        df_results = classify_csv(uploaded_csv, ensemble_mode_bulk, selected_models_for_bulk, selected_ensemble_method_for_bulk)
        if df_results is not None:
            st.success("Bulk classification complete!")
            st.write("### Classification Results")
            st.dataframe(df_results)
            csv_buffer = StringIO()
            df_results.to_csv(csv_buffer, index=False)
            st.download_button(
                label="📥 Download Predictions CSV",
                data=csv_buffer.getvalue(),
                file_name="spam_predictions.csv",
                mime="text/csv"
            )

# --- Recent Classifications (Always visible if data exists) ---
st.markdown("---") # Add a separator

if analysis_mode == "Single Model" and st.session_state.classification_history:
    st.markdown("#### 🕒 Recent Single Model Classifications")
    recent = st.session_state.classification_history[-5:] # Show last 5
    
    for item in reversed(recent):
        status_color = "#ff6b6b" if item['prediction'] == "SPAM" else "#4ecdc4"
        st.markdown(f"""
        <div style="background: rgba(255,255,255,0.05); padding: 10px; border-radius: 8px; margin: 5px 0; border-left: 3px solid {status_color};">
            <strong style="color: {status_color};">{item['prediction']}</strong> ({item['confidence']:.1%})<br>
            <small style="color: #888;">{item['message']}</small><br>
            <small style="color: #666;">{item['model']} • {item['timestamp'].strftime('%H:%M')}</small>
        </div>
        """, unsafe_allow_html=True)
    # Single Model export button
    export_results_button(st.session_state.classification_history, filename_prefix="spamlyser_singlemodel")

elif analysis_mode == "Ensemble Analysis" and st.session_state.ensemble_history:
    st.markdown("#### 🕒 Recent Ensemble Results")
    recent = st.session_state.ensemble_history[-5:] # Show last 5
    
    for item in reversed(recent):
        status_color = "#ff6b6b" if item['prediction'] == "SPAM" else "#4ecdc4"
        st.markdown(f"""
        <div style="background: rgba(255,255,255,0.05); padding: 10px; border-radius: 8px; margin: 5px 0; border-left: 3px solid {status_color};">
            <strong style="color: {status_color};">{item['prediction']}</strong> ({item['confidence']:.1%})<br>
            <small style="color: #888;">{item['message']}</small><br>
            <small style="color: #666;">{ENSEMBLE_METHODS[item['method']]['name']} • {item['timestamp'].strftime('%H:%M')}</small>
        </div>
        """, unsafe_allow_html=True)
    export_results_button(st.session_state.ensemble_history, filename_prefix="spamlyser_ensemble")

    # Ensemble performance chart (Only show if enough data for a meaningful chart)
    if len(st.session_state.ensemble_history) > 3:
        st.markdown("#### 📊 Ensemble Confidence Trend")
        df_ensemble = pd.DataFrame(st.session_state.ensemble_history)
        
        fig = go.Figure()
        
        fig.add_trace(go.Scatter(
            x=list(range(len(df_ensemble))),
            y=df_ensemble['confidence'],
            mode='lines+markers',
            name='Confidence',
            line=dict(color='#00d4aa', width=2),
            marker=dict(size=6)
        ))
        
        fig.update_layout(
            title="Ensemble Confidence Over Time", # More specific title
            xaxis_title="Analysis #",
            yaxis_title="Confidence",
            height=250,
            showlegend=False,
            paper_bgcolor='rgba(0,0,0,0)',
            plot_bgcolor='rgba(0,0,0,0)',
            font=dict(color='white'),
            margin=dict(t=50, b=0, l=0, r=0)
        )
        st.plotly_chart(fig, use_container_width=True)
# --- Advanced Features Section ---
if analysis_mode == "Ensemble Analysis":
    st.markdown("## 🔧 Advanced Ensemble Settings")

    col_advanced1, col_advanced2 = st.columns(2)

    with col_advanced1:
        st.markdown("### 📊 Model Performance Tracking")

        if st.button("📈 View Model Performance Stats"):
            tracker_stats = st.session_state.ensemble_tracker.get_all_stats()
            if any(stats for stats in tracker_stats.values()):
                for model_name, stats in tracker_stats.items():
                    if stats:
                        st.markdown(f"#### {MODEL_OPTIONS[model_name]['icon']} {model_name}")
                        st.write(f"- **Accuracy:** {stats.get('accuracy', 'N/A'):.2%}")
                        st.write(f"- **Total Predictions:** {stats.get('total_predictions', 0)}")
                        st.write(f"- **Trend:** {stats.get('performance_trend', 'N/A')}")
                        st.write(f"- **Current Weight:** {stats.get('current_weight', 0):.3f}")
                        st.markdown("---")
            else:
                st.info("No performance data available yet. Make some predictions to see stats!")

        if st.button("💾 Export Performance Data"):
            try:
                timestamp = datetime.now().strftime("%Y%m%d_%H%M%S")
                filename = f"spamlyser_performance_{timestamp}.json"
                st.session_state.ensemble_tracker.save_to_file(filename)
                st.success(f"Performance data exported to {filename}")
            except Exception as e:
                st.error(f"Error exporting data: {str(e)}")

    with col_advanced2:
        st.markdown("### ⚙️ Ensemble Configuration")

        # Display current weights
        current_weights = st.session_state.ensemble_classifier.get_model_weights()
        st.markdown("#### Current Model Weights:")
        for model, weight in current_weights.items():
            st.write(f"- {MODEL_OPTIONS[model]['icon']} {model}: {weight:.3f}")

        # Reset to default weights
        if st.button("🔄 Reset to Default Weights"):
            st.session_state.ensemble_classifier.update_model_weights(
                st.session_state.ensemble_classifier.default_weights
            )
            st.success("Weights reset to default values!")
            st.rerun()

# --- Real-time Ensemble Method Performance Comparison (Always visible if data exists) ---
if analysis_mode == "Ensemble Analysis" and st.session_state.ensemble_history:
    st.markdown("---")
    st.markdown("## 📊 Ensemble Method Performance Comparison")

    # Create comparison chart of different methods
    method_performance = defaultdict(list)
    for entry in st.session_state.ensemble_history:
        method_performance[entry['method']].append(entry['confidence'])

    if len(method_performance) > 1:
        comparison_data = []
        for method, confidences in method_performance.items():
            comparison_data.append({
                'Method': ENSEMBLE_METHODS[method]['name'],
                'Avg Confidence': np.mean(confidences),
                'Std Dev': np.std(confidences),
                'Count': len(confidences)
            })

        df_comparison = pd.DataFrame(comparison_data)

        # Create bar chart
        fig = px.bar(
            df_comparison, 
            x='Method', 
            y='Avg Confidence',
            title='Average Confidence by Ensemble Method',
            color='Avg Confidence',
            color_continuous_scale='viridis'
        )

        fig.update_layout(
            paper_bgcolor='rgba(0,0,0,0)',
            plot_bgcolor='rgba(0,0,0,0)',
            font=dict(color='white'),
            height=400,
            margin=dict(t=50, b=0, l=0, r=0)
        )

        st.plotly_chart(fig, use_container_width=True)

        # Show detailed comparison table
        st.dataframe(df_comparison, use_container_width=True)
    else:
        st.info("Not enough data to compare ensemble methods. Try more predictions with different methods.")
# --- Footer ---
st.markdown("""
<div style="text-align: center; padding: 20px; background: rgba(255,255,255,0.02); border-radius: 10px; margin-top: 30px;">
    <p style="color: #888; margin: 0;">
        🛡️ <strong>Spamlyser Pro - Ensemble Edition</strong> | Advanced Multi-Model SMS Threat Detection<br>
        Powered by Custom-Trained Transformer Models & Ensemble Learning<br>
        Developed by <a href="https://eccentriccoder01.github.io/Me" target="_blank" style="color: #1f77b4; text-decoration: none; font-weight: 600;">MrEccentric</a>
    </p>
    <div style="margin-top: 15px; padding-top: 15px; border-top: 1px solid rgba(255,255,255,0.1);">
        <small style="color: #666;">
            🎯 Features: Single Model Analysis | 🤖 Ensemble Methods | 📊 Performance Tracking | ⚖️ Adaptive Weights
        </small>
    </div>
</div>
<<<<<<< HEAD
""", unsafe_allow_html=True)
=======
""", unsafe_allow_html=True)
>>>>>>> a55433ae
<|MERGE_RESOLUTION|>--- conflicted
+++ resolved
@@ -1974,8 +1974,4 @@
         </small>
     </div>
 </div>
-<<<<<<< HEAD
 """, unsafe_allow_html=True)
-=======
-""", unsafe_allow_html=True)
->>>>>>> a55433ae
