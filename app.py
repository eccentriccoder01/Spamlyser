--- conflicted
+++ resolved
@@ -146,14 +146,11 @@
 </style>
 """, unsafe_allow_html=True)
 
-<<<<<<< HEAD
 #Load sample messages
 sample_df = pd.read_csv("sample_data.csv")
 
-# Initialise session state
-=======
+
 # Initialize session state
->>>>>>> 9a66f782
 if 'classification_history' not in st.session_state:
     st.session_state.classification_history = []
 if 'model_stats' not in st.session_state:
