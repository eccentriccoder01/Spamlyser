--- conflicted
+++ resolved
@@ -197,11 +197,11 @@
     st.session_state.classification_history = []
 if 'model_stats' not in st.session_state:
     st.session_state.model_stats = {model: {'spam': 0, 'ham': 0, 'total': 0} for model in ["DistilBERT", "BERT", "RoBERTa", "ALBERT"]}
-<<<<<<< HEAD
+<<<
 # Persisted theme default
 if 'theme_choice' not in st.session_state:
     st.session_state.theme_choice = "Dark"
-=======
+
 if 'ensemble_tracker' not in st.session_state:
     st.session_state.ensemble_tracker = ModelPerformanceTracker()
 if 'ensemble_classifier' not in st.session_state:
@@ -209,8 +209,7 @@
 if 'ensemble_history' not in st.session_state:
     st.session_state.ensemble_history = []
 if 'loaded_models' not in st.session_state:
-    st.session_state.loaded_models = {model_name: None for model_name in ["DistilBERT", "BERT", "RoBERTa", "ALBERT"]}
->>>>>>> 3e89b142
+    st.session_state.loaded_models = {model_name: None for model_name in ["DistilBERT", "BERT", "RoBERTa", "ALBERT"]
 
 
 # --- Model Configurations ---
@@ -523,7 +522,7 @@
     if re.search(r'http[s]?://', message):
         indicators.append("🔗 URL detected")
     return indicators
-<<<<<<< HEAD
+<<<
 
 def get_pipeline(model_id):
     tokenizer = load_tokenizer(model_id)
@@ -577,7 +576,6 @@
     """, unsafe_allow_html=True)
 
 # Main interface
-=======
 
 def get_ensemble_predictions(message, models):
     predictions = {}
@@ -595,7 +593,6 @@
     return predictions
 
 # --- Main Interface ---
->>>>>>> 3e89b142
 col1, col2 = st.columns([2, 1])
 
 with col1:
@@ -765,7 +762,7 @@
                     st.markdown(f"- {indicator}")
             else:
                 st.markdown("✅ No significant risk indicators detected")
-<<<<<<< HEAD
+
             if len(st.session_state.classification_history) > 1:
                 st.markdown("#### 📊 Model Performance")
                 df = pd.DataFrame(st.session_state.classification_history)
@@ -792,8 +789,7 @@
                     fig = apply_chart_theme(fig, st.session_state.theme_choice)
                     
                     st.plotly_chart(fig, use_container_width=True)
-=======
->>>>>>> 3e89b142
+
 
 with col2:
     st.markdown("""
@@ -1183,6 +1179,10 @@
         for model, weight in current_weights.items():
             st.write(f"- {MODEL_OPTIONS[model]['icon']} {model}: {weight:.3f}")
 
+
+if analyse_btn and not user_sms.strip():
+    st.warning("⚠️ Please enter an SMS message to analyse.")
+
         # Reset to default weights
         if st.button("🔄 Reset to Default Weights"):
             st.session_state.ensemble_classifier.update_model_weights(
@@ -1236,4 +1236,4 @@
         # Show detailed comparison table
         st.dataframe(df_comparison, use_container_width=True)
     else:
-        st.info("Not enough data to compare ensemble methods. Try more predictions with different methods.")+        st.info("Not enough data to compare ensemble methods. Try more predictions with different methods.")
