--- conflicted
+++ resolved
@@ -6703,17 +6703,10 @@
                     'threat_confidence': threat_confidence
                 })
                 features = analyse_message_features(cleaned_sms)
-<<<<<<< HEAD
-                risk_indicators = get_risk_indicators(cleaned_sms, label)
-=======
->>>>>>> 30fab966
                 
                 risk_indicators = get_risk_indicators(cleaned_sms, label, threat_type)
                 st.markdown("### 🎯 Classification Results")
-<<<<<<< HEAD
-=======
                 
->>>>>>> 30fab966
                 card_class = "spam-alert" if label == "SPAM" else "ham-safe"
                 icon = "🚨" if label == "SPAM" else "✅"
                 # Create prediction card with threat info if applicable
